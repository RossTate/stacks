--- conflicted
+++ resolved
@@ -28,17 +28,11 @@
   funcs : func_type list;
   imports : func_type list;
   locals : value_type list;
-<<<<<<< HEAD
+  globals : value_type list;
   return : value_type list;
   labels : result_type ref list;
-  has_memory : bool
-=======
-  globals : value_type list;
-  return : expr_type;
-  labels : expr_type_future list;
   table : Table.size option;
   memory : Memory.size option;
->>>>>>> dfccff30
 }
 
 let lookup category list x =
@@ -143,7 +137,6 @@
 let rec check_expr (c : context) (e : expr) (stack : stack_type) : op_type =
   match e.it with
   | Unreachable ->
-<<<<<<< HEAD
     [] --> Bot
 
   | Nop ->
@@ -209,65 +202,9 @@
     ins --> Stack out
 
   | CallIndirect x ->
+    ignore (table c e.at);
     let FuncType (ins, out) = type_ c.types x in
     (ins @ [I32Type]) --> Stack out
-=======
-    ()
-
-  | Drop e ->
-    check_expr c (some_unknown ()) e;
-    check_type None et e.at
-
-  | Block (es, e) ->
-    let c' = {c with labels = et :: c.labels} in
-    List.iter (check_expr c' none) es;
-    check_expr c' et e
-
-  | Loop e1 ->
-    let c' = {c with labels = none :: c.labels} in
-    check_expr c' et e1
-
-  | Break (x, eo) ->
-    check_expr_opt c (label c x) eo e.at
-
-  | BreakIf (x, eo, e1) ->
-    check_expr_opt c (label c x) eo e.at;
-    check_expr c (some Int32Type) e1;
-    check_type None et e.at
-
-  | BreakTable (xs, x, eo, e1) ->
-    List.iter (fun x -> check_expr_opt c (label c x) eo e.at) xs;
-    check_expr_opt c (label c x) eo e.at;
-    check_expr c (some Int32Type) e1
-
-  | If (e1, e2, e3) ->
-    check_expr c (some Int32Type) e1;
-    check_expr c et e2;
-    check_expr c et e3
-
-  | Select (e1, e2, e3) ->
-    require (is_some et) e.at "arity mismatch";
-    check_expr c et e1;
-    check_expr c et e2;
-    check_expr c (some Int32Type) e3
-
-  | Call (x, es) ->
-    let {ins; out} = func c x in
-    check_exprs c ins es e.at;
-    check_type out et e.at
-
-  | CallImport (x, es) ->
-    let {ins; out} = import c x in
-    check_exprs c ins es e.at;
-    check_type out et e.at
-
-  | CallIndirect (x, e1, es) ->
-    let {ins; out} = type_ c.types x in
-    ignore (table c e.at);
-    check_expr c (some Int32Type) e1;
-    check_exprs c ins es e.at;
-    check_type out et e.at
->>>>>>> dfccff30
 
   | GetLocal x ->
     [] --> Stack [local c x]
@@ -278,21 +215,15 @@
   | TeeLocal x ->
     [local c x] --> Stack [local c x]
 
-<<<<<<< HEAD
+  | GetGlobal x ->
+    [] --> Stack [global c x]
+
+  | SetGlobal x ->
+    [global c x] --> Stack []
+
   | Load memop ->
     check_memop c memop e.at;
     [I32Type] --> Stack [memop.ty]
-=======
-  | GetGlobal x ->
-    check_type (Some (global c x)) et e.at
-
-  | SetGlobal (x, e1) ->
-    check_expr c (some (global c x)) e1;
-    check_type None et e.at
-
-  | Load (memop, e1) ->
-    check_load c et memop e1 e.at
->>>>>>> dfccff30
 
   | Store memop ->
     check_memop c memop e.at;
@@ -326,7 +257,6 @@
 
   | Compare relop ->
     let t = type_relop relop in
-<<<<<<< HEAD
     [t; t] --> Stack [I32Type]
 
   | Convert cvtop ->
@@ -334,9 +264,11 @@
     [t1] --> Stack [t2]
 
   | CurrentMemory ->
+    ignore (memory c e.at);
     [] --> Stack [I32Type]
 
   | GrowMemory ->
+    ignore (memory c e.at);
     [I32Type] --> Stack [I32Type]
 
   | Trapping msg ->
@@ -382,52 +314,7 @@
       | Stack ts3 -> Stack (ts1 @ ts3)
 
 and check_memop c memop at =
-  require c.has_memory at "memory operator require a memory section";
-=======
-    check_expr c (some t) e1;
-    check_expr c (some t) e2;
-    check_type (Some Int32Type) et e.at
-
-  | Convert (cvtop, e1) ->
-    let t1, t = type_cvtop e.at cvtop in
-    check_expr c (some t1) e1;
-    check_type (Some t) et e.at
-
-  | Host (hostop, es) ->
-    let {ins; out}, has_mem = type_hostop hostop in
-    if has_mem then ignore (memory c e.at);
-    check_exprs c ins es e.at;
-    check_type out et e.at
-
-and check_exprs c ts es at =
-  require (List.length ts = List.length es) at "arity mismatch";
-  let ets = List.map some ts in
-  List.iter2 (check_expr c) ets es
-
-and check_expr_opt c et eo at =
-  match is_some et, eo with
-  | false, None -> ()
-  | true, Some e -> check_expr c et e
-  | _ -> error at "arity mismatch"
-
-and check_literal c et l =
-  check_type (Some (type_value l.it)) et l.at
-
-and check_load c et memop e1 at =
   ignore (memory c at);
-  check_memop memop at;
-  check_expr c (some Int32Type) e1;
-  check_type (Some memop.ty) et at
-
-and check_store c et memop e1 e2 at =
-  ignore (memory c at);
-  check_memop memop at;
-  check_expr c (some Int32Type) e1;
-  check_expr c (some memop.ty) e2;
-  check_type None et at
-
-and check_memop memop at =
->>>>>>> dfccff30
   require (memop.offset >= 0L) at "negative offset";
   require (memop.offset <= 0xffffffffL) at "offset too large";
   require (Lib.Int.is_power_of_two memop.align) at "non-power-of-two alignment";
@@ -443,13 +330,8 @@
   | Stack ts -> check_arity (List.length ts) at
   | Bot -> ()
 
-let check_const c et e =
-  match e.it with
-  | Const _ | GetGlobal _ -> check_expr c (some et) e
-  | _ -> error e.at "constant expression required"
-
-
-(* Functions *)
+
+(* Functions & Constants *)
 
 (*
  * check_func : context -> func -> unit
@@ -465,7 +347,7 @@
  *   s : func_type
  *)
 
-let check_func c f =
+let check_func (c : context) (f : func) =
   let {ftype; locals; body} = f.it in
   let FuncType (ins, out) = type_ c.types ftype in
   check_arity (List.length out) f.at;
@@ -473,6 +355,18 @@
   let c' = {c with locals = ins @ locals; return = out; labels = [vr]} in
   let r = check_block c' body in
   ignore (join !vr r f.at)
+
+
+let is_const e =
+  match e.it with
+  | Const _ | GetGlobal _ -> true
+  | _ -> false
+
+let check_const (c : context) (const : const) (t : value_type) =
+  require (List.for_all is_const const.it) const.at "constant expression required";
+  match check_block c const.it with
+  | Stack [t'] when t = t' -> ()
+  | r -> result_error const.at (Stack [t]) r
 
 
 (* Tables & Memories *)
@@ -507,8 +401,8 @@
 
 let check_table_segment c prev_end seg =
   let {offset; init} = seg.it in
-  check_const c Int32Type offset;
-  let start = Values.int32_of_value (Eval.const c.module_ offset) in
+  check_const c offset I32Type;
+  let start = Values.I32Value.of_value (Eval.const c.module_ offset) in
   let len = Int32.of_int (List.length init) in
   let end_ = Int32.add start len in
   require (prev_end <= start) seg.at "table segment not disjoint and ordered";
@@ -518,9 +412,9 @@
 
 let check_memory_segment c prev_end seg =
   let {offset; init} = seg.it in
-  check_const c Int32Type offset;
+  check_const c offset I32Type;
   let start =
-    Int64.of_int32 (Values.int32_of_value (Eval.const c.module_ offset)) in
+    Int64.of_int32 (Values.I32Value.of_value (Eval.const c.module_ offset)) in
   let len = Int64.of_int (String.length init) in
   let end_ = Int64.add start len in
   require (prev_end <= start) seg.at "data segment not disjoint and ordered";
@@ -528,24 +422,12 @@
     "data segment does not fit memory";
   end_
 
-<<<<<<< HEAD
-let check_export c set ex =
-  let {name; kind} = ex.it in
-  (match kind with
-  | `Func x -> ignore (func c x)
-  | `Memory ->
-    require c.has_memory ex.at "memory export requires a memory section"
-  );
-  require (not (NameSet.mem name set)) ex.at "duplicate export name";
-  NameSet.add name set
-=======
 
 (* Modules *)
 
 let check_global c g =
   let {gtype; value} = g.it in
-  check_const c gtype value
->>>>>>> dfccff30
+  check_const c value gtype
 
 let check_start c start =
   Lib.Option.app (fun x ->
@@ -564,21 +446,6 @@
   NameSet.add name set
 
 let check_module m =
-<<<<<<< HEAD
-  let {memory; types; funcs; start; imports; exports; table} = m.it in
-  Lib.Option.app check_memory memory;
-  let c = {types;
-           funcs = List.map (fun f -> type_ types f.it.ftype) funcs;
-           imports = List.map (fun i -> type_ types i.it.itype) imports;
-           locals = [];
-           return = [];
-           labels = [];
-           has_memory = memory <> None} in
-  List.iter (check_func c) funcs;
-  List.iter (check_elem c) table;
-  ignore (List.fold_left (check_export c) NameSet.empty exports);
-  check_start c start
-=======
   let
     {types; table; memory; globals; funcs; start; elems; data;
      imports; exports} = m.it in
@@ -590,7 +457,7 @@
       imports = List.map (fun i -> type_ types i.it.itype) imports;
       globals = [];
       locals = [];
-      return = None;
+      return = [];
       labels = [];
       table = Lib.Option.map (fun tab -> tab.it.tlimits.it.min) table;  
       memory = Lib.Option.map (fun mem -> mem.it.mlimits.it.min) memory;
@@ -605,4 +472,3 @@
   ignore (List.fold_left (check_table_segment c') 0l elems);
   ignore (List.fold_left (check_memory_segment c') 0L data);
   check_start c' start
->>>>>>> dfccff30
