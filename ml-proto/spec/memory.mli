type memory
type t = memory

type size = int32  (* number of pages *)
type address = int64
type offset = int64

type mem_size = Mem8 | Mem16 | Mem32
type extension = SX | ZX

type value = Values.value
type value_type = Types.value_type
type 'a limits = 'a Types.limits

exception Type
exception Bounds
exception SizeOverflow
exception SizeLimit
exception OutOfMemory

val page_size : offset

<<<<<<< HEAD
val create : size limits -> memory (* raise SizeOverflow, OutOfMemory *)
=======
val mem_size : mem_size -> int

val create : size -> size option -> memory (* raise SizeOverflow, OutOfMemory *)
>>>>>>> 90834931
val size : memory -> size
val limits : memory -> size limits
val grow : memory -> size -> unit (* raise SizeOverflow, OutOfMemory *)

val load : memory -> address -> offset -> value_type -> value
val store : memory -> address -> offset -> value -> unit
val load_extend :
  memory -> address -> offset -> mem_size -> extension -> value_type -> value
val store_wrap : memory -> address -> offset -> mem_size -> value -> unit
val blit : memory -> address -> string -> unit
<|MERGE_RESOLUTION|>--- conflicted
+++ resolved
@@ -19,14 +19,9 @@
 exception OutOfMemory
 
 val page_size : offset
-
-<<<<<<< HEAD
-val create : size limits -> memory (* raise SizeOverflow, OutOfMemory *)
-=======
 val mem_size : mem_size -> int
 
-val create : size -> size option -> memory (* raise SizeOverflow, OutOfMemory *)
->>>>>>> 90834931
+val create : size limits -> memory (* raise SizeOverflow, OutOfMemory *)
 val size : memory -> size
 val limits : memory -> size limits
 val grow : memory -> size -> unit (* raise SizeOverflow, OutOfMemory *)
