(*
 * (c) 2015 Andreas Rossberg
 *)

(*
 * Throughout the implementation we use consistent naming conventions for
 * syntactic elements, associated with the types defined here and in a few
 * other places:
 *
 *   x : var
 *   v : value
 *   e : expr
 *   f : func
 *   m : module_
 *
 *   t : value_type
 *   s : func_type
 *   c : context / config
 *
 * These conventions mostly follow standard practice in language semantics.
 *)


open Values


(* Types *)

type value_type = Types.value_type


(* Operators *)

module IntOp () =
struct
  type unop = Clz | Ctz | Popcnt
  type binop = Add | Sub | Mul | DivS | DivU | RemS | RemU
             | And | Or | Xor | Shl | ShrU | ShrS
  type selop = Select
  type relop = Eq | Ne | LtS | LtU | LeS | LeU | GtS | GtU | GeS | GeU
  type cvt = ExtendSInt32 | ExtendUInt32 | WrapInt64
           | TruncSFloat32 | TruncUFloat32 | TruncSFloat64 | TruncUFloat64
           | ReinterpretFloat
end

module FloatOp () =
struct
  type unop = Neg | Abs | Ceil | Floor | Trunc | Nearest | Sqrt
  type binop = Add | Sub | Mul | Div | CopySign | Min | Max
  type selop = Select
  type relop = Eq | Ne | Lt | Le | Gt | Ge
  type cvt = ConvertSInt32 | ConvertUInt32 | ConvertSInt64 | ConvertUInt64
           | PromoteFloat32 | DemoteFloat64
           | ReinterpretInt
end

module Int32Op = IntOp ()
module Int64Op = IntOp ()
module Float32Op = FloatOp ()
module Float64Op = FloatOp ()

type unop = (Int32Op.unop, Int64Op.unop, Float32Op.unop, Float64Op.unop) op
type binop = (Int32Op.binop, Int64Op.binop, Float32Op.binop, Float64Op.binop) op
type relop = (Int32Op.relop, Int64Op.relop, Float32Op.relop, Float64Op.relop) op
type cvt = (Int32Op.cvt, Int64Op.cvt, Float32Op.cvt, Float64Op.cvt) op
type selop = (Int32Op.selop, Int64Op.selop, Float32Op.selop, Float64Op.selop) op

type memop = {ty : value_type; offset : Memory.offset; align : int option}
type extop = {memop : memop; sz : Memory.mem_size; ext : Memory.extension}
type wrapop = {memop : memop; sz : Memory.mem_size}
type hostop =
  | PageSize             (* inquire host-defined page size *)
  | MemorySize           (* inquire current size of linear memory *)
  | GrowMemory           (* grow linear memory *)
  | HasFeature of string (* test for feature availability *)


(* Expressions *)

type var = int Source.phrase
type literal = value Source.phrase

type expr = expr' Source.phrase
and expr' =
<<<<<<< HEAD
  | Nop                                     (* do nothing *)
  | Block of expr list                      (* execute in sequence *)
  | If of expr * expr * expr                (* conditional *)
  | Loop of expr                            (* infinite loop *)
  | Label of expr                           (* labelled expression *)
  | Break of var * expr option              (* break to n-th surrounding label *)
  | Switch of expr * var list * var * expr list   (* table switch *)
  | Call of var * expr list                 (* call function *)
  | CallImport of var * expr list           (* call imported function *)
  | CallIndirect of var * expr * expr list  (* call function through table *)
  | GetLocal of var                         (* read local variable *)
  | SetLocal of var * expr                  (* write local variable *)
  | Load of memop * expr                    (* read memory at address *)
  | Store of memop * expr * expr            (* write memory at address *)
  | LoadExtend of extop * expr              (* read memory at address and extend *)
  | StoreWrap of wrapop * expr * expr       (* wrap and write to memory at address *)
  | Const of literal                        (* constant *)
  | Unary of unop * expr                    (* unary arithmetic operator *)
  | Binary of binop * expr * expr           (* binary arithmetic operator *)
  | Select of selop * expr * expr * expr    (* branchless conditional *)
  | Compare of relop * expr * expr          (* arithmetic comparison *)
  | Convert of cvt * expr                   (* conversion *)
  | Host of hostop * expr list              (* host interaction *)
=======
  | Nop                                            (* do nothing *)
  | Block of expr list                             (* execute in sequence *)
  | If of expr * expr * expr                       (* conditional *)
  | Loop of expr                                   (* infinite loop *)
  | Label of expr                                  (* labelled expression *)
  | Break of var * expr option                     (* break to n-th surrounding label *)
  | Switch of value_type * expr * case list * expr (* switch, latter expr is default *)
  | Call of var * expr list                        (* call function *)
  | CallImport of var * expr list                  (* call imported function *)
  | CallIndirect of var * expr * expr list         (* call function through table *)
  | GetLocal of var                                (* read local variable *)
  | SetLocal of var * expr                         (* write local variable *)
  | Load of memop * expr                           (* read memory at address *)
  | Store of memop * expr * expr                   (* write memory at address *)
  | LoadExtend of extop * expr                     (* read memory at address and extend *)
  | StoreWrap of wrapop * expr * expr              (* wrap and write to memory at address *)
  | Const of literal                               (* constant *)
  | Unary of unop * expr                           (* unary arithmetic operator *)
  | Binary of binop * expr * expr                  (* binary arithmetic operator *)
  | Compare of relop * expr * expr                 (* arithmetic comparison *)
  | Convert of cvt * expr                          (* conversion *)
  | Select of selectop * expr * expr * expr        (* branchless conditional *)
  | Unreachable                                    (* trap *)
  | Host of hostop * expr list                     (* host interaction *)

and case = case' Source.phrase
and case' =
{
  value : literal;
  expr : expr;
  fallthru : bool
}
>>>>>>> 687491eb


(* Functions and Modules *)

type memory = memory' Source.phrase
and memory' =
{
  initial : Memory.size;
  max : Memory.size;
  segments : segment list;
}
and segment = Memory.segment Source.phrase

type func = func' Source.phrase
and func' =
{
  ftype : var;
  locals : value_type list;
  body : expr;
}

type export = export' Source.phrase
and export' = {name : string; func : var}

type import = import' Source.phrase
and import' =
{
  itype : var;
  module_name : string;
  func_name : string;
}

type module_ = module_' Source.phrase
and module_' =
{
  memory : memory option;
  types : Types.func_type list;
  funcs : func list;
  imports : import list;
  exports : export list;
  table : var list;
}<|MERGE_RESOLUTION|>--- conflicted
+++ resolved
@@ -82,7 +82,6 @@
 
 type expr = expr' Source.phrase
 and expr' =
-<<<<<<< HEAD
   | Nop                                     (* do nothing *)
   | Block of expr list                      (* execute in sequence *)
   | If of expr * expr * expr                (* conditional *)
@@ -105,41 +104,8 @@
   | Select of selop * expr * expr * expr    (* branchless conditional *)
   | Compare of relop * expr * expr          (* arithmetic comparison *)
   | Convert of cvt * expr                   (* conversion *)
+  | Unreachable                                    (* trap *)
   | Host of hostop * expr list              (* host interaction *)
-=======
-  | Nop                                            (* do nothing *)
-  | Block of expr list                             (* execute in sequence *)
-  | If of expr * expr * expr                       (* conditional *)
-  | Loop of expr                                   (* infinite loop *)
-  | Label of expr                                  (* labelled expression *)
-  | Break of var * expr option                     (* break to n-th surrounding label *)
-  | Switch of value_type * expr * case list * expr (* switch, latter expr is default *)
-  | Call of var * expr list                        (* call function *)
-  | CallImport of var * expr list                  (* call imported function *)
-  | CallIndirect of var * expr * expr list         (* call function through table *)
-  | GetLocal of var                                (* read local variable *)
-  | SetLocal of var * expr                         (* write local variable *)
-  | Load of memop * expr                           (* read memory at address *)
-  | Store of memop * expr * expr                   (* write memory at address *)
-  | LoadExtend of extop * expr                     (* read memory at address and extend *)
-  | StoreWrap of wrapop * expr * expr              (* wrap and write to memory at address *)
-  | Const of literal                               (* constant *)
-  | Unary of unop * expr                           (* unary arithmetic operator *)
-  | Binary of binop * expr * expr                  (* binary arithmetic operator *)
-  | Compare of relop * expr * expr                 (* arithmetic comparison *)
-  | Convert of cvt * expr                          (* conversion *)
-  | Select of selectop * expr * expr * expr        (* branchless conditional *)
-  | Unreachable                                    (* trap *)
-  | Host of hostop * expr list                     (* host interaction *)
-
-and case = case' Source.phrase
-and case' =
-{
-  value : literal;
-  expr : expr;
-  fallthru : bool
-}
->>>>>>> 687491eb
 
 
 (* Functions and Modules *)
